--- conflicted
+++ resolved
@@ -79,10 +79,6 @@
     algo = DD.LagrangeDual()
   
     # Add Lagrange dual problem for each scenario s.
-<<<<<<< HEAD
-    add_scenario_models(algo, nS, Pr, create_scenario_model)
-
-=======
     models = Dict{Int,JuMP.Model}(s => create_scenario_model(s) for s in sS)
     for s in sS
         DD.add_block_model!(algo, s, models[s])
@@ -97,40 +93,11 @@
         end
     end
   
->>>>>>> 6b0bd797
     # Set nonanticipativity variables as an array of symbols.
     DD.set_coupling_variables!(algo, coupling_variables)
     
     # Solve the problem with the solver; this solver is for the underlying bundle method.
-<<<<<<< HEAD
-	if use_admm
-    	JuDD.solve(algo, CplexSolver(CPX_PARAM_SCRIND=0, CPX_PARAM_THREADS=1))
-	else
-    	JuDD.solve(algo, "PipsNlp", master_alrogithm = :ProximalDualBundle)
-	end
-end
-
-# This creates a Lagrange dual problem for each scenario s.
-function create_scenario_model(s::Int64)
-    model = Model(solver=CplexSolver(CPX_PARAM_SCRIND=0, CPX_PARAM_THREADS=1))
-
-    @variable(model, x[j=sJ], Bin)
-    @variable(model, y[i=sI,j=sJ], Bin)
-    @variable(model, y0[j=sJ] >= 0)
-
-    @objective(model, Min,
-          sum(c[j]*x[j] for j in sJ)
-        - sum(q[i,j,s]*y[i,j] for i in sI for j in sJ)
-        + sum(q0[j]*y0[j] for j in sJ))
-
-    @constraint(model, sum(x[j] for j in sJ) <= v)
-    @constraint(model, [j=sJ], sum(d[i,j,s]*y[i,j] for i in sI) - y0[j] <= u*x[j])
-    @constraint(model, [i=sI], sum(y[i,j] for j in sJ) == h[i,s])
-
-    return model
-=======
     DD.run!(algo, optimizer_with_attributes(Ipopt.Optimizer, "print_level" => 0))
->>>>>>> 6b0bd797
 end
 
 main_sslp(10,50,50)
