--- conflicted
+++ resolved
@@ -90,19 +90,13 @@
 
 function solveLagrangeDual(λ::Array{Float64,1})
 	# output
-<<<<<<< HEAD
-	objvals = Float64[]
-	subgrads = Array{Float64,2}(undef, 0, length(λ))
-    
+	objvals = zeros(LD.num_scenarios)
+	subgrads = zeros(LD.num_scenarios, length(λ))
+
 	for s in parallel.partition(collect(keys(LD.model)))
 		# get the current model
 		m = LD.model[s]
-=======
-	objvals = zeros(LD.num_scenarios)
-	subgrads = zeros(LD.num_scenarios, length(λ))
->>>>>>> 13d3e98a
 
-	for (s,m) in LD.model
 		# initialize results
 		objval = 0.0
 		subgrad = zeros(length(λ))
@@ -152,4 +146,4 @@
     return -objvals2, -subgrads2
 end
 
-end  # modJuDD+end  # modJuDD
