#=
Dual Decomposition of Stochastic Programming in Julia

Assume: two-stage stochastic programming
=#

module JuDD

using Compat
using JuMP
using BundleMethod
<<<<<<< HEAD
include("parallel.jl")

=======
>>>>>>> 0083d63a
const BM = BundleMethod

include("ADMM.jl")

using .ADMM

export
	ADMM,
    admm_addscenario,
    admm_setnonantvars,
    admm_solve

mutable struct LagrangeDuals
	num_scenarios::Int64			# total number of scenarios
	probability::Dict{Int64,Float64}	# probabilities
	model::Dict{Int64,Any}		# Dictionary of dual subproblems
	nonanticipativity_vars::Array{Symbol,1}
	num_nonant_vars::Int64
	nonant_indices::Array{Int64,1}
	master_algorithms::Dict{Symbol,Type}
	function LagrangeDuals(n::Int64)
		algo = Dict(
			# :ProximalBundle => BM.ProximalMethod,
			:ProximalDualBundle => BM.ProximalDualModel
		)
		parallel.init()
		parallel.partition(n)
		global LD = new(n, Dict(), Dict(), [], 0, [], algo)
		finalizer(LagrangeDuals->parallel.finalize(), LagrangeDuals)
		return
	end
end

function add_Lagrange_dual_model(s::Int64, p::Float64, create_model)
	if s in parallel.getpartition()
		LD.probability[s] = p
		LD.model[s] = create_model(s)
	end
end

function set_nonanticipativity_vars(vars::Array{Symbol,1})
	LD.nonanticipativity_vars = vars
end

function solve(solver; master_alrogithm = :ProximalBundle)
	# check the validity of LagrangeDuals
	if LD.num_scenarios <= 0 || length(LD.model) <= 0 || length(LD.nonanticipativity_vars) == 0
		println("Invalid LagrangeDual structure.")
		return
	end

	# Get some model to retrieve model information
	some_model = collect(values(LD.model))[1]

	for v in LD.nonanticipativity_vars
		vi = getindex(some_model, v)

		# Get the dimension of nonanticipativity variables
		LD.num_nonant_vars += length(vi)

	    # Get the indices for nonanticipativity variables
	    for i in vi.innerArray
	        push!(LD.nonant_indices, i.col)
	    end
	end

	# Number of variables in the bundle method
	nvars = LD.num_nonant_vars * LD.num_scenarios

	# Create bundle method instance
	bundle = BM.ProximalDualModel(nvars, LD.num_scenarios, solveLagrangeDual, true)

	# set the underlying solver Ipopt or PipsNlp
	bundle.solver = "Ipopt"

	# parameters for BundleMethod
	# bundle.M_g = max(500, dv.nvars + nmodels + 1)
	bundle.maxiter = 500

	# Scale the objective coefficients by probability
	for (s,m) in LD.model
		affobj = getobjective(m).aff
		affobj.coeffs *= LD.probability[s]
	end

	# solve!
	BM.run(bundle)

	# print solution
	@show BM.getobjectivevalue(bundle)
	@show BM.getsolution(bundle)
end

function solveLagrangeDual(λ::Array{Float64,1})
	# output
	sindices = Int64[]
	objvals = Float64[]
	subgrads = Array{Float64,2}(undef, 0, length(λ))

	for s in parallel.getpartition()
		# get the current model
		m = LD.model[s]

		# @show s
		# initialize results
		objval = 0.0
		subgrad = zeros(length(λ))

		# Get the affine part of objective function
		affobj = getobjective(m).aff

		# Change objective coefficients
		start_index = (s - 1) * LD.num_nonant_vars + 1
		for j in LD.nonant_indices
			var = Variable(m, j)
			if var in affobj.vars
				objind = findfirst(x->x==var, affobj.vars)
				affobj.coeffs[objind] += λ[start_index]
			else
				push!(affobj.vars, var)
				push!(affobj.coeffs, λ[start_index])
			end
			start_index += 1
		end

		# Solver the Lagrange dual
		status = JuMP.solve(m)

		if status == :Optimal
			objval = getobjectivevalue(m)
			for j in 1:LD.num_nonant_vars
				subgrad[(s - 1) * LD.num_nonant_vars + j] = getvalue(Variable(m, LD.nonant_indices[j]))
			end
		end

		# Add objective value and subgradient
		push!(sindices, s)
		push!(objvals, objval)
		subgrads = vcat(subgrads, subgrad')

		# Reset objective coefficients
		start_index = (s - 1) * LD.num_nonant_vars + 1
		for j in LD.nonant_indices
			var = Variable(m, j)
			objind = findfirst(x->x==var, affobj.vars)
			affobj.coeffs[objind] -= λ[start_index]
			start_index += 1
		end
	end
    objvals2=parallel.reduce(objvals)
    return -objvals2, -subgrads	
end

end  # modJuDD
<|MERGE_RESOLUTION|>--- conflicted
+++ resolved
@@ -9,11 +9,8 @@
 using Compat
 using JuMP
 using BundleMethod
-<<<<<<< HEAD
 include("parallel.jl")
 
-=======
->>>>>>> 0083d63a
 const BM = BundleMethod
 
 include("ADMM.jl")
@@ -22,7 +19,7 @@
 
 export
 	ADMM,
-    admm_addscenario,
+    admm_addscenarios,
     admm_setnonantvars,
     admm_solve
 
@@ -37,7 +34,7 @@
 	function LagrangeDuals(n::Int64)
 		algo = Dict(
 			# :ProximalBundle => BM.ProximalMethod,
-			:ProximalDualBundle => BM.ProximalDualModel
+			:ProximalDualBundle => BM.ProximalDualMethod
 		)
 		parallel.init()
 		parallel.partition(n)
@@ -84,7 +81,7 @@
 	nvars = LD.num_nonant_vars * LD.num_scenarios
 
 	# Create bundle method instance
-	bundle = BM.ProximalDualModel(nvars, LD.num_scenarios, solveLagrangeDual, true)
+	bundle = BM.Model{LD.master_algorithms[master_alrogithm]}(nvars, LD.num_scenarios, solveLagrangeDual, true)
 
 	# set the underlying solver Ipopt or PipsNlp
 	bundle.solver = "Ipopt"
