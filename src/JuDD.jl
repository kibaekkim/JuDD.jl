--- conflicted
+++ resolved
@@ -13,16 +13,6 @@
 
 abstract type AbstractAlg end
 
-<<<<<<< HEAD
-#include("LagrangeDual.jl")
-include("ADMM.jl")
-
-export
-#    LagrangeDualAlg,
-    AdmmAlg,
-    add_scenario_model,
-    add_scenario_models,
-=======
 include("LagrangeDual.jl")
 include("ADMM.jl")
 
@@ -30,7 +20,7 @@
     LagrangeDualAlg,
     AdmmAlg,
     add_scenario_model,
->>>>>>> 7d33ac50
+    add_scenario_models,
     set_nonanticipativity_vars
     # solve
 
@@ -42,14 +32,11 @@
     print_warning()
 end
 
-<<<<<<< HEAD
 function add_scenario_models(alg::AbstractAlg, ns::Integer, p::Vector{Float64},
 			     create_scenario::Function)
     print_warning()
 end
 
-=======
->>>>>>> 7d33ac50
 function set_nonanticipativity_vars(alg::AbstractAlg, names::Vector{Symbol})
     print_warning()
 end
